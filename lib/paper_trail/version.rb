<<<<<<< HEAD
module PaperTrail
  class Version < ActiveRecord::Base
    belongs_to :item, :polymorphic => true
    validates_presence_of :event
    attr_accessible :item_type, :item_id, :event, :whodunnit, :object, :object_changes
=======
class Version < ActiveRecord::Base
  belongs_to :item, :polymorphic => true
  validates_presence_of :event
>>>>>>> c441a5de

    after_create :enforce_version_limit!

    def self.with_item_keys(item_type, item_id)
      where :item_type => item_type, :item_id => item_id
    end

    def self.creates
      where :event => 'create'
    end

    def self.updates
      where :event => 'update'
    end

    def self.destroys
      where :event => 'destroy'
    end

    def self.not_creates
      where 'event <> ?', 'create'
    end

    scope :subsequent, lambda { |version|
      where("#{self.primary_key} > ?", version).order("#{self.primary_key} ASC")
    }

    scope :preceding, lambda { |version|
      where("#{self.primary_key} < ?", version).order("#{self.primary_key} DESC")
    }

    scope :following, lambda { |timestamp|
      # TODO: is this :order necessary, considering its presence on the has_many :versions association?
      where("#{PaperTrail.timestamp_field} > ?", timestamp).
        order("#{PaperTrail.timestamp_field} ASC, #{self.primary_key} ASC")
    }

    scope :between, lambda { |start_time, end_time|
      where("#{PaperTrail.timestamp_field} > ? AND #{PaperTrail.timestamp_field} < ?", start_time, end_time).
        order("#{PaperTrail.timestamp_field} ASC, #{self.primary_key} ASC")
    }

    # Restore the item from this version.
    #
    # This will automatically restore all :has_one associations as they were "at the time",
    # if they are also being versioned by PaperTrail.  NOTE: this isn't always guaranteed
    # to work so you can either change the lookback period (from the default 3 seconds) or
    # opt out.
    #
    # Options:
    # +:has_one+   set to `false` to opt out of has_one reification.
    #              set to a float to change the lookback time (check whether your db supports
    #              sub-second datetimes if you want them).
    def reify(options = {})
      without_identity_map do
        options[:has_one] = 3 if options[:has_one] == true
        options.reverse_merge! :has_one => false

        unless object.nil?
          attrs = PaperTrail.serializer.load object

          # Normally a polymorphic belongs_to relationship allows us
          # to get the object we belong to by calling, in this case,
          # +item+.  However this returns nil if +item+ has been
          # destroyed, and we need to be able to retrieve destroyed
          # objects.
          #
          # In this situation we constantize the +item_type+ to get hold of
          # the class...except when the stored object's attributes
          # include a +type+ key.  If this is the case, the object
          # we belong to is using single table inheritance and the
          # +item_type+ will be the base class, not the actual subclass.
          # If +type+ is present but empty, the class is the base class.

          if item
            model = item
            # Look for attributes that exist in the model and not in this version. These attributes should be set to nil.
            (model.attribute_names - attrs.keys).each { |k| attrs[k] = nil }
          else
            inheritance_column_name = item_type.constantize.inheritance_column
            class_name = attrs[inheritance_column_name].blank? ? item_type : attrs[inheritance_column_name]
            klass = class_name.constantize
            model = klass.new
          end

          model.class.unserialize_attributes_for_paper_trail attrs

          # Set all the attributes in this version on the model
          attrs.each do |k, v|
            if model.respond_to?("#{k}=")
              model[k.to_sym] = v
            else
              logger.warn "Attribute #{k} does not exist on #{item_type} (Version id: #{id})."
            end
          end

          model.send "#{model.class.version_association_name}=", self

          unless options[:has_one] == false
            reify_has_ones model, options[:has_one]
          end

          model
        end
      end
    end

    # Returns what changed in this version of the item.  Cf. `ActiveModel::Dirty#changes`.
    # Returns nil if your `versions` table does not have an `object_changes` text column.
    def changeset
      return nil unless self.class.column_names.include? 'object_changes'

      HashWithIndifferentAccess.new(PaperTrail.serializer.load(object_changes)).tap do |changes|
        item_type.constantize.unserialize_attribute_changes(changes)
      end
    rescue
      {}
    end

    # Returns who put the item into the state stored in this version.
    def originator
      previous.try :whodunnit
    end

    # Returns who changed the item from the state it had in this version.
    # This is an alias for `whodunnit`.
    def terminator
      whodunnit
    end

    def sibling_versions
      self.class.with_item_keys(item_type, item_id)
    end

    def next
      sibling_versions.subsequent(self).first
    end

    def previous
      sibling_versions.preceding(self).first
    end

    def index
      id_column = self.class.primary_key.to_sym
      sibling_versions.select(id_column).order("#{id_column} ASC").map(&id_column).index(self.send(id_column))
    end

    private

    # In Rails 3.1+, calling reify on a previous version confuses the
    # IdentityMap, if enabled. This prevents insertion into the map.
    def without_identity_map(&block)
      if defined?(ActiveRecord::IdentityMap) && ActiveRecord::IdentityMap.respond_to?(:without)
        ActiveRecord::IdentityMap.without(&block)
      else
        block.call
      end
    end

    # Restore the `model`'s has_one associations as they were when this version was
    # superseded by the next (because that's what the user was looking at when they
    # made the change).
    #
    # The `lookback` sets how many seconds before the model's change we go.
    def reify_has_ones(model, lookback)
      model.class.reflect_on_all_associations(:has_one).each do |assoc|
        child = model.send assoc.name
        if child.respond_to? :version_at
          # N.B. we use version of the child as it was `lookback` seconds before the parent was updated.
          # Ideally we want the version of the child as it was just before the parent was updated...
          # but until PaperTrail knows which updates are "together" (e.g. parent and child being
          # updated on the same form), it's impossible to tell when the overall update started;
          # and therefore impossible to know when "just before" was.
          if (child_as_it_was = child.version_at(send(PaperTrail.timestamp_field) - lookback.seconds))
            child_as_it_was.attributes.each do |k,v|
              model.send(assoc.name).send :write_attribute, k.to_sym, v rescue nil
            end
          else
            model.send "#{assoc.name}=", nil
          end
        end
      end
    end

    # checks to see if a value has been set for the `version_limit` config option, and if so enforces it
    def enforce_version_limit!
      return unless PaperTrail.config.version_limit.is_a? Numeric
      previous_versions = sibling_versions.not_creates
      return unless previous_versions.size > PaperTrail.config.version_limit
      excess_previous_versions = previous_versions - previous_versions.last(PaperTrail.config.version_limit)
      excess_previous_versions.map(&:destroy)
    end

  end
end

# Legacy support for old applications using the original `Version` class
# class Version < PaperTrail::Version
#   def initialize
#     warn "DEPRECATED: Please use the namespaced `PaperTrail::Version` class instead."
#     super
#   end
# end<|MERGE_RESOLUTION|>--- conflicted
+++ resolved
@@ -1,14 +1,8 @@
-<<<<<<< HEAD
 module PaperTrail
   class Version < ActiveRecord::Base
     belongs_to :item, :polymorphic => true
     validates_presence_of :event
-    attr_accessible :item_type, :item_id, :event, :whodunnit, :object, :object_changes
-=======
-class Version < ActiveRecord::Base
-  belongs_to :item, :polymorphic => true
-  validates_presence_of :event
->>>>>>> c441a5de
+    attr_accessible :item_type, :item_id, :event, :whodunnit, :object, :object_changes if respond_to?(:attr_accessible)
 
     after_create :enforce_version_limit!
 
