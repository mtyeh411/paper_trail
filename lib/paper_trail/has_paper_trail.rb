--- conflicted
+++ resolved
@@ -220,7 +220,6 @@
         self.class.paper_trail_on! if paper_trail_was_enabled
       end
 
-<<<<<<< HEAD
       # Utility method for reifying. Anything executed inside the block will appear like a new record
       def appear_as_new_record
         instance_eval {
@@ -229,7 +228,8 @@
         }
         yield
         instance_eval { alias :new_record? :old_new_record? }
-=======
+      end
+
       # Temporarily overwrites the value of whodunnit and then executes the provided block.
       def whodunnit(value)
         raise ArgumentError, 'expected to receive a block' unless block_given?
@@ -238,7 +238,6 @@
         yield self
       ensure
         PaperTrail.whodunnit = current_whodunnit
->>>>>>> 12a9ca9b
       end
 
       # Mimicks behavior of `touch` method from `ActiveRecord::Persistence`, but generates a version
