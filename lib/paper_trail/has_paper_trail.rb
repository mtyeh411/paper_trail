--- conflicted
+++ resolved
@@ -204,15 +204,7 @@
             :whodunnit => PaperTrail.whodunnit
           }
           if version_class.column_names.include? 'object_changes'
-<<<<<<< HEAD
-            data[:object_changes] = changes_for_paper_trail.to_yaml
-=======
-            # The double negative (reject, !include?) preserves the hash structure of self.changes.
-            changes = self.changes.reject do |key, value|
-              !notably_changed.include?(key)
-            end
-            data[:object_changes] = PaperTrail.serializer.dump(changes)
->>>>>>> 197984a9
+            data[:object_changes] = PaperTrail.serializer.dump(changes_for_paper_trail)
           end
           send(self.class.versions_association_name).build merge_metadata(data)
         end
@@ -271,13 +263,10 @@
       end
 
       def object_to_string(object)
-<<<<<<< HEAD
-        object.attributes.except(*self.class.paper_trail_options[:skip]).tap do |attributes|
+        _attrs = object.attributes.except(*self.class.paper_trail_options[:skip]).tap do |attributes|
           self.class.serialize_attributes attributes
-        end.to_yaml
-=======
-        PaperTrail.serializer.dump object.attributes.except(*self.class.skip)
->>>>>>> 197984a9
+        end
+        PaperTrail.serializer.dump(_attrs)
       end
 
       def changed_notably?
