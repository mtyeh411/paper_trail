language: ruby
rvm:
  - 2.0.0
  - 1.9.3
  - 1.9.2
  - 1.8.7
  - ree
<<<<<<< HEAD
matrix:
  allow_failures:
    - rvm: 2.0.0
=======
  - jruby-18mode
  - jruby-19mode
>>>>>>> e26a8cea
<|MERGE_RESOLUTION|>--- conflicted
+++ resolved
@@ -5,11 +5,8 @@
   - 1.9.2
   - 1.8.7
   - ree
-<<<<<<< HEAD
+  - jruby-18mode
+  - jruby-19mode
 matrix:
   allow_failures:
-    - rvm: 2.0.0
-=======
-  - jruby-18mode
-  - jruby-19mode
->>>>>>> e26a8cea
+    - rvm: 2.0.0